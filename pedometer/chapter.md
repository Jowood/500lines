# A Perfect World

TODO: A physicist, a mathematician, and a software engineer joke...

Many software engineers reflecting on their training will remember having the pleasure of living in a very perfect world. We were taught to solve discrete problems, with defined parameters, in an ideal domain. 

Then, we were thrown into the real world, with all of it's complexities and challenges. It's messy, which makes it all the more exciting. When you can solve a real-life problem, with all of it's quirks, you can build software that really helps people, every day. 

In this chapter, we'll examine a problem that looks straightforward on the surface, and gets tangled very quickly when the real world, and real people, are thrown into it. 

# A Basic Pedometer

The rise of the mobile device brought with it a trend to collect more and more data on our daily lives. One type of data many people today collect is the number of steps they've taken over a period of time. This data can be used for health tracking, training for sporting events, or, for those of us obsessed with collecting and analyzing data, just for kicks. Steps can be counted using a pedometer, which often uses data from a hardware accelerometer as input.

## What's an Accelerometer, You Ask?

An accelerometer is a piece of hardware that measures acceleration in the x, y, and z directions. In today's mobile world, many people carry an accelerometer with them wherever they go, as it's built into almost all smartphones currently on the market. The x, y, and z directions are relative to the device the hardware is contained in.

TODO: This diagram is a direct copy from Apple. Problem? 
(https://developer.apple.com/library/ios/documentation/EventHandling/Conceptual/EventHandlingiPhoneOS/motion_event_basics/motion_event_basics.html)
![](chapter-figures/figure-iphone-accelerometer.png)\

An accelerometer measures x, y, z acceleration at points in time. The sampling rate of the accelerometer, which can often be calibrated, determines the number of measurements per second. For instance, an acceleroemeter with a sampling rate of 100 returns 100 x, y, z coordinates each second. Each x, y, z coordinate indicates the acceleration in each of the directions at that point in time. The set of all x, y, z coordinate returned by the accelerometer is called a signal.

## Let's Talk About a Walk

When a person walks, they bounce slightly with each step. This bounce, if you are walking on Earth (or another big ball of mass floating in space) is always in the same direction as gravity. A pedometer can count steps by counting the number of bounces in the direction of gravity.

Let's look at a person walking with a smartphone containing an accelerometer held in the position depicted below.

![](chapter-figures/figure-xyz-normal.png)\

For the sake of simplicity, we'll assume that:

* the stick man is walking in the x direction, with step bounces in the y direction, and no motion in the z direction;
* the phone remains in the same position throughout the entire walk;
* the bounces created by each step are identical;
* the accelerometer is perfectly accurate.

Ah, the joys of a perfect world, that we only ever really experience in texts like these. Don't fret, we'll deal with an imperfect, but real and more exciting world soon.

The phone in the example above is positioned such that the y direction is the one in the direction of gravity. Since we want to count the number of bounces in the direction of gravity, and y is the only direction affected by gravity with the current position, we can completely ignore x and z. 

The accelerometer is picking up the person's acceleration in the y direction, which is due to the bounces in their steps. In our perfect world, these bounces form a perfect sine wave. Each cycle in the waveform is exactly one step. So, when we can completely ignore x and z, acceleration in the y direction should look like the diagram below. 

![](chapter-figures/figure-sine-wave.png)\

We can assume that there will be a little bit of noise in the signal, due to smaller bounces not caused by a step, but rather by events like the device shifting up and down slightly. However, since the step bounces are more prominent, we can pick a threshold value above which if a signal passes, we can count a step. This means that we can steps by counting the number of times that our waveform crosses the threshold in the positive direction. Easy, right?

Wrong. Nothing is ever easy. Where's the fun in that? There's a bit of a kicker here. 

## Even Perfect Worlds Have Fundamental Forces of Nature

Even in our perfect world, gravity exists, so there is a constant acceleration in the direction of gravity at $-9.8m/s^2$. The total acceleration ($a_{t}$) measured by our accelerometer, then, is the sum of user acceleration ($a_{u}$), and gravitational acceleration ($a_{g}$), where user acceleration is the acceleration that the user imparts on the device: $a_{t} = a_{u} + a_{g}$. This means that in our perfect world acceleration in the y direction actually looks like this:

![](chapter-figures/figure-sine-wave-gravity.png)\

Uh oh. We can no longer count when the waveform crosses our threshold. We'll have to isolate user acceleration in order to use our threshold method of counting steps. We can isolate user acceleration like so: 

$a_{t} = a_{u} + a_{g}$\
$a_{t} = a_{u} - 0.98$\
$a_{u} = a_{t} + 0.98$

This means that we can add 0.98 to every single y value, resulting in the first graph we saw, and making our step counting once again a matter of counting the points when the sine wave crosses the x-axis in the positive direction. 

What if, however, our silly stick man holds the phone in a more wonky, but still consistent, position?

![](chapter-figures/figure-xyz-wonky.png)\

Yikes. Gravitational acceleration is now split amongst all directions: part of the acceleration added in the x direction, part in the y direction, and part in the z direction. To make matters worse, what if our stick man decides to rotate his phone part way through the walk?

Our pefect world just got a little more real, and now we have two problems:

1. Isolating user acceleration from gravitational acceleration. Separating total acceleration into gravitational acceleration and user acceleration isn't a simple matter of adding 0.98 to a single direction.
2. Isolating movement in the direction of gravity. We can no longer ignore the x and z directions and simply take the data from the y direction.

Every problem has a solution. Let's look at each problem separately, and put on our mathematician hats. 

## 1. Isolating user acceleration from gravitational acceleration

When the phone is held in such a way that the gravitational acceleration affects more than one coordinate, we need to find a way to completely separate user acceleration from gravitational acceleration. We can do that using a tool called a low-pass filter.

### Low-pass Filter
A filter is a tool used in signal processing to remove an unwanted component from a signal. In our case, we want to remove user acceleration from our total acceleration signal, so that we're left with just the gravitational component. Once we have that, we can subtract gravitational acceleration from the total acceleration, and we'll be left with user acceleration. In this way, we'll have three sets of data at the end, one for the total acceleration, one for gravitational acceleration on its own, and one for user acceleration on its own. 

A low-pass filter is a filter that allows low-frequency signals through, while attenuating signals higher than a set threshold. In our sitation, gravitational acceleration is a 0 Hz signal because it's constant, while user acceleration is not. This means that if we pass our signal through a low-pass filter, we'll allow the gravitational component of the signal to pass through, while removing the user acceleration component. There are numerous varieties of low-pass filters, but the one we'll use is called a Chebyshev filter. We've chosen a Chebyshev filter because it has a steep cutoff, which means that it very quickly attenuates frequencies beyond our threshold, which is ideal for isolating a 0 Hz signal like gravity. 

A low-pass filter is implemented using the formula $output_{i} = \alpha_{0} * (input_{i} * \beta_{0} + input_{i-1} * \beta_{1} + input_{i-2} * \beta_{2} - output_{i-1} * \alpha_{1} - output_{i-2} * \alpha_{2})$. The $\alpha$ and $\beta$ values are set based on the type of filter and the attenuation we want to achieve.

TODO: Expland the section on calculating alpha and beta?

### Implemeting a Low-pass Filter
Let's have a look at an example of total acceleration, $a_{t}$.

![](chapter-figures/figure-filter-total.png)\ 

To filter out gravitational acceleration, $a_{g}$, we apply the low-pass filter formula $a_{gn} = \alpha_{0} * (a_{tn} * \beta_{0} + a_{tn-1} * \beta_{1} + a_{tn-2} * \beta_{2} - a_{gn-1} * \alpha_{1} - a_{gn-2} * \alpha_{2})$. 

In the example below, gravity is near-constant at 0 in the x and z directions, and $-9.8m/s^2$ in the y direction. 

TODO: Should I add a plot of a phone in a different direction?

![](chapter-figures/figure-filter-gravitational.png)\ 

To receive user acceleration, $a_{u}$, we can subtract gravitational acceleration from total acceleration, $a_{u} = a_{t} - a_{g}$.

![](chapter-figures/figure-filter-user.png)\ 

## 2. Isolating movement in the direction of gravity
When gravity acts on our phone in multiple directions, how do we isolate acceleration in the direction of gravity, so that we can count bounces? We need to find a way to take just the movement in the direction of gravity from each of the x, y, and z directions. First, a very small amount of liner algebra 101. 

### The Dot Product

The dot product takes two signals of equal length and returns a single signal. 
In solving problem one above, we have three resulting signals: $a_{t}$, $a_{g}$ and $a_{u}$, each of which has an x, y, and z coordinate. Each of these signals is necessarily the same length, since $a_{u}$ and $a_{g}$ are derived from $a_{t}$. 

Let's take a look at what it means to take the dot product of $a_{u}$ and $a_{g}$, $a_{u} \cdot a_{g}$, for the x-coordinate at point $n$, which is equivalent to any point from 0 to the length of the entire signal.

![](chapter-figures/dot-product-explanation.png)\ 

Taking the dot product in this case means that we'll get the portion of user acceleration in the direction of gravity. Just what we need! 

### Implemeting the Dot Product
So, in order to get a single signal representing user acceleration in the direction of gravity, we need to take the dot product of $a_{u}$ and $a_{g}$. Let's call this new signal $a_{ug}$:

$a_{ugn} = a_{un} \cdot a_{gn} = x_{un}x_{gn} + y_{un}y_{gn} + z_{un}z_{gn}$

Using the same data as problem one above, the dot product results in the single signal below:

![](chapter-figures/figure-dot-product-example.png)\ 

## Solutions in the Real World
We saw how quickly our seemingly simple problem turned a little more complex when we threw in the challenges of the real world and real people. However, we're getting a lot closer to counting steps. 

Using the two mathematical tools from above, a low-pass filter and the dot product, we were able to bring our real-world, complex data set a lot closer to our ideal one. We're even able to see pick out where the steps are, once again: 

![](chapter-figures/figure-dot-product-example-step.png)\ 

We can see how this data is starting to resemble our ideal sine wave.

![](chapter-figures/figure-sine-wave.png)\

But, only "kinda, sorta" starting to. 

We need to make our messy data set smoother, so that it looks more like our ideal sine wave, allowing us to count steps. Our messy data set is very "jumpy". This jumpiness means that there is a high frequency component to the signal. Fortunately, a low-pass filter can be used once again to filter out just the low-frequency component, eliminating the "jumpy", high frequency portions of the signal, and smoothing out our data set. 

Passing our messy signal through a low-pass filter, using the same formula but different alpha and beta values, results in the cleaner signal below:

TODO: Talk more about determining alpha and beta coefficients.

![](chapter-figures/figure-filtered-smooth.png)\ 

Now, if we once again set a reasonable threshold value such that it sits above the smaller bounces in the signal (which we can attribute to device shifts rather than steps), and below the peaks of the steps, we're in a similar situation as our ideal signal, where we can count steps by counting the number of times our signal crosses the threshold in the positive direction. Voilà!

![](chapter-figures/figure-filtered-smooth-threshold.png)\ 

Let's recap how we got to this stage:

1. We started with total acceleration, $a_{t}$.
2. We used a low-pass filter to split $a_{t}$ into gravitational acceleration, $a_{g}$, and user acceleration, $a_{u}$.
3. We took the dot product of $a_{u}$ and $a_{g}$ to obtain the user acceleration in the direction of gravity, $a_{ug}$. 
4. We used a low-pass filter again to remove the high-frequency component of $a_{ug}$, smoothing it out.
5. We chose a threshold and were able to count steps by counting the number of times our signal crossed the threshold in the positive direction.

The problem, at first glance, looked straightforward. However, the real world and real people threw a few curve balls our way. We used mathematical tools to account for the complexities, and were able to solve a real-world problem. 
TODO: Better conclusion.

# Diving Into Code

It's time to translate our solution into code. Our goal for this chapter is to create a web application that counts steps from a set of different walks recorded with mobile devices containing accelerometers. 

Our web app will:

1. Allow a user to upload a text file containing coordinate data from a walk.
2. Provide input fields for the user to enter some basic information about the data set such as the sampling rate, actual step count, gender, height, and stride.
3. Parse, process, and analyze our data, calculating the number of steps taken, distance traveled, and time elapsed.
4. Output charts representing the data in different processing stages.

The meat and potatoes of our program is in step 3, where we parse, process, and analyze the input data. It makes sense, then, to start with that, and build the web app and interface afterward.

# Processing Input Data

The input data we'll be processing is coming from mobile devices such as Android phones and iPhones. Most iPhone and Android devices on the market today have accelerometers built in. This means that both device types are able to record total acceleration. Let's call the input data format that records total acceleration the *combined format*. Many, but not all, devices can also record user acceleration and gravitational acceleration separately. Let's call this format the *separated format*. A device that has the ability to return data in the separated format necessarily has the ability to return data in the combined format. However, the inverse is not necessarily true. Some devices on the market today can only record data in the combined format. Input data in the combined format will need to be passed through a low-pass filter to turn it into the separated format. 

We want our program to handle all mobile devices on the market with accelerometers, regardless of whether or not they are able to record data in both the combined and separated format, or only in the combined format. This means that we'll need to accept data in both formats. 

Let's look at each of the formats we'll be accepting individually.

### Combined Format

Data in the combined format is total acceleration in the x, y, z directions, over time. 

$"x1,y1,z1; ... xn,yn,zn;"$

Below is a small portion of data, sampled 100 times per second, of a female walking with an iPhone in her pocket.

![](chapter-figures/figure-combined-total-acceleration.png)\ 

### Separated Format

The separated format returns user acceleration in the x, y, z directions as well as gravitational acceleration in the x, y, z directions, over time:

$"x1_{u},y1_{u},z1_{u}|x1_{g},y1_{g},z1_{g}; ... xn_{u},yn_{u},zn_{u}|xn_{g},yn_{g},zn_{g};"$

Below is the separated data format of the exact same walk as the plot above. This time, we have two plots, one for user acceleration, and one for gravitational acceleration.

![](chapter-figures/figure-separated-user-acceleration.png)
![](chapter-figures/figure-separated-gravitational-acceleration.png)\ 

## I Got Multiple Input Formats But a Standard Ain't One

Dealing with multiple input formats is a common programming problem. If we want our entire program to work with both formats, every single piece of code dealing with input data would need to know how to handle both formats. This can become very messy, very quickly, especially if a third (or a fourth, or a fifth, or a hundredth) input format is added in the future. 

The simplest way for us to deal with this is to take our two input formats and determine a standard format to fit them both into as soon as possible, allowing the rest of the program to work with this new standard format. This means that the remaining parts of the program don't need to be concerned with, or even know about, multiple formats. 

The diagram below outlines the basic idea. We'll write a small parser to a standard format that is contained in only one section of code, that allows us to take our two known input formats and convert them to a single standard output format. In the future, if we ever have to add another input format, the only code we'll have to touch is this small parser. Once the data is in a standard format, the program can have any number of processors that process the data from the standard format, without ever being concerned about the original format that the data was in. 

![](chapter-figures/input-format-to-standard-format.png)\

Converting multiple input formats into one common format is an example of *separation of concerns*, a commonly-used design principle, which promotes splitting a program into numerous distinct pieces, where every piece has one primary concern. It's a beautiful way to write clean, maintainable code that's easily extensible. We'll revist this idea several times throughout the chapter.

### Applying Our Solution

Based on the solution we defined above, we'll need our code to do three things to our input data in order to count steps:

1. Parse our input formats into a standard format. 
2. Isolate movement in the direction of gravity using the dot product.
3. Smooth out our waveform using a low-pass filter.

The diagram below shows each of these three steps.

![](chapter-figures/input-data-workflow.png)\

We know we'll need to work with user acceleration and gravitational acceleration separately in order to follow our solution, so our standard format will need to split out the two accelerations. This means that if our data is in the combined format, we'll need to first pass it through a low-pass filter in step 1 to convert it to the standard format.

Take note of the standard format:

![](chapter-figures/standard-format.png)\

Our standard format allows us to store a data series signal, as each element represents acceleration at a point in time. We've defined it as an array of arrays of arrays. Let's peel back that onion. 

* The first array is just a wrapper to hold the all of the data.
* The second set of arrays contains one array per data sample taken. If our sampling rate is 100 and we sample data for 10 seconds, we'll have $10 * 100$, or 1000, arrays in this second set. 
* The third set of arrays is the pair of arrays enclosed within the second set. They both contain acceleration data in the x, y, and z directions; the first representing user acceleration and the second gravitational acceleration.

These three tasks - parse, dot product, and filter - are all related to taking input data, and parsing and processing it to get it to a state where our resulting signal is clean enough for us to count steps. Due to this relationship, it makes sense to combine these tasks into one class. We'll call it a **Processor**. 

## The Processor Class

~~~~~~~
class Processor

  GRAVITY_COEFF = {
    alpha: [1, -1.979133761292768, 0.979521463540373],
    beta:  [0.000086384997973502, 0.000172769995947004, 0.000086384997973502]
  }
  
  SMOOTHING_COEFF = {
    alpha: [1, -1.80898117793047, 0.827224480562408], 
    beta:  [0.095465967120306, -0.172688631608676, 0.095465967120306]
  }  

  FORMAT_COMBINED  = 'combined'
  FORMAT_SEPARATED = 'separated'

  attr_reader :data, :format, :parsed_data, :dot_product_data, :filtered_data

  def initialize(data)
    @data = data

    parse_raw_data
    dot_product_parsed_data
    filter_dot_product_data
  end

  def parse_raw_data
    @parsed_data = @data.to_s.split(';').map { |i| i.split('|') }
                   .map { |i| i.map { |i| i.split(',').map(&:to_f) } }

    unless @parsed_data.map { |data| data.map(&:length).uniq }.uniq == [[3]]
      raise 'Bad Input. Ensure data is properly formatted.'
    end

    @format = if @parsed_data.first.count == 1
      filtered_accl = @parsed_data.map(&:flatten).transpose.map do |total_accl|
        grav = chebyshev_filter(total_accl, GRAVITY_COEFF)
        user = total_accl.zip(grav).map { |a, b| a - b }
        [user, grav]
      end

      @parsed_data = @parsed_data.length.times.map do |i|
        coordinate_user = filtered_accl.map(&:first).map { |elem| elem[i] }
        coordinate_grav = filtered_accl.map(&:last).map { |elem| elem[i] }
        [coordinate_user, coordinate_grav]
      end
      
      FORMAT_COMBINED
    else
      FORMAT_SEPARATED
    end
  end

  def dot_product_parsed_data
    @dot_product_data = @parsed_data.map do |data|
      data[0][0] * data[1][0] + 
      data[0][1] * data[1][1] + 
      data[0][2] * data[1][2]
    end
  end

  def filter_dot_product_data
    @filtered_data = chebyshev_filter(@dot_product_data, SMOOTHING_COEFF)
  end

  def chebyshev_filter(input_data, coefficients)
    output_data = [0,0]
    (2..input_data.length-1).each do |i|
      output_data << coefficients[:alpha][0] * 
                     (input_data[i]   * coefficients[:beta][0] +
                     input_data[i-1]  * coefficients[:beta][1] +
                     input_data[i-2]  * coefficients[:beta][2] -
                     output_data[i-1] * coefficients[:alpha][1] -
                     output_data[i-2] * coefficients[:alpha][2])
    end
    output_data
  end

end
~~~~~~~

### Low-pass Filtering

Let's start with the last method in our class, `chebyshev_filter`. This is the method that implements the low-pass filter, and we'll see it used twice in this class: the first time when we low-pass filter the combined input format during the parsing to the standard format, and the second time when we low-pass filter the dot product output to smooth out our waveform. 

`chebyshev_filter` takes two parameters: `input_data` and `coefficients`. `input_data` is an array of numerical data representing the signal that we want passed through the filter. `coefficients` is a hash with two keys, `alpha` and `beta`, each containing an array with three numerical data points as values. Note the constants `GRAVITY_COEFF` and `SMOOTHING_COEFF` at the top of the class. These will be the hashes we'll pass to the `coefficients` parameter.

TODO: Talk about choosing these specific coefficients?

The `chebyshev_filter` method returns an array of numerical data representing the signal resulting from low-pass filtering the `input_data` signal using the low-pass filter formula, $output_{i} = \alpha_{0} * (input_{i} * \beta_{0} + input_{i-1} * \beta_{1} + input_{i-2} * \beta_{2} - output_{i-1} * \alpha_{1} - output_{i-2} * \alpha_{2})$, and the values in `coefficients` as the alpha and beta values. 

We implement the low-pass filter in code by first instantiating an `output_data` array with zeros at index 0 and 1, so that the equation has inital values to work with. Then, we loop through the remaining indeces of the `input_data` signal, apply the formula at each turn, and append the result to `output_data`, returning `output_data` when the loop is complete. 

The `chebyshev_filter` method is another example of *separation of concerns*. Since we know we'll need to implement a low-pass filter more than once in our code, we leave the knowledge of how to do that in one method only. The rest of our code need only know how to call the method and pass in the appropriate `coefficients` for the `input_data` it needs filtered. If there is ever a bug in the filtering code, we only need to fix it in the `chebyshev_filter` method.

## The Inner Workings of the Processor Class

Let's take a look at how the rest of the class works, and how it uses `chebyshev_filter`, starting with the `initialize` method. Our processor class takes string data as input and stores it in the `@data` instance variable. It then calls three methods in sequence: `parse_raw_data`, `dot_product_parsed_data`, and `filter_dot_product_data`. 

Each method accomplishes one of our three steps. Let's look at each method individually. 

### Step 1: Parse our input formats into a standard format (parse_raw_data)

The goal of `parse_raw_data` is to convert string data in either the combined or separated format to numerical data, and store it in `@parsed_data` in our new standard format.

The first step in the process is to take string data and convert it to numerical data. The first operation sets `@parsed_data` after performing three tasks in sequence:

* splitting the string by semicolon into as many arrays as samples taken, 
* splitting each individual array by the pipe into another array, and,
* splitting the resulting array string elements by the comma and converting them to floats.

This gives us an array of arrays of arrays. Sound familiar? Note the differences in `@parsed_data` between the two formats:

* `@parsed_data` in the *combined format* contains arrays with exactly **one** array: $[[[x1t, y1t, z1t]], ... [[xnt, ynt,znt]]$
* `@parsed_data` in the *separated format* contains arrays with exactly **two** arrays: $[[[x1_{u},y1_{u},z1_{u}], [x1_{g},y1_{g},z1_{g}]], ... [[xn_{u},yn_{u},zn_{u}], [xn_{g},yn_{g},zn_{g}]]]$

We see here that the separated format is already in our desired standard format after this operation. Amazing. 

To get the combined format into the standard format, we'll need to low-pass filter it to split the acceleration into user and gravitational first, and ensure it ends up in the same standard format afterward. We'll do this in the `parse_raw_data` method, so that it's the only one concerned with the two formats, as per our separation of concerns pattern. In order to do that, we use the difference in `@parsed_data` at this stage to determine whether the format is combined or separated in the `if` statement in the next portion of the code. If it's combined (or, equivalently, has exactly one array where the separated format would have two), then we proceed with:

* passing the data through the `chebyshev_filter` method to low-pass filter it and split out the accelerations, and,
* formatting the data into the standard format. 

We accomplish each of these steps with a loop. The first loop uses our array after calling `flatten` on each element, followed by `transpose` on the result, so that it can work with x, y, and z total accelerations individually. The array after `flatten` and `transpose` and before looping is structured as follows:

$[[[x1t, ... xnt]], [[y1t, ... ynt]], [[z1t, ... znt]]]$

Then, we use `map` to loop through each of the three coordinate arrays. In the first line of the loop, we call `chebyshev_filter` with `GRAVITY_COEFF` to split out gravitational acceleration, storing the resulting array in `grav`. In the second line, we isolate user acceleration by using `zip` to subtract gravitational acceleration from total acceleration, storing the resulting array in `user`. In the last line, we return an array with `user` and `grav` as the two elements. 

This loop runs exactly three times, ones for each coordinate, and stores the final result in `filtered_accl`:

$[[[x1u, x2u, ..., xnu], [x1g, x2g, ..., xng]], [[y1u, y2u, ..., ynu], [y1g, y2g, ..., yng]], [[z1u, z2u, ..., znu], [z1g, z2g, ..., zng]]]$

We're almost there. We've split total acceleration into user and gravitational. All that's left is to format `filtered_accl` to our standard format. We do this in the second loop. 

The second loop resets `@parsed_data` to the standard format. We use `map` to loop once for each index in `@parsed_data`, which represents a data sample at a point in time. The first line in the loop stores an array with the x, y, and z user acceleration at that point in time in `coordinate_user` by grabbing the coordinate values using `map` once again. The second line stores the equivalent values for gravitational acceleration in `coordinate_grav`. The last line returns an array with `coordinate_user` and `coordinate_grav` as the elements. 

The last thing the `if` statement does, for each branch, is set the `@format` variable to either `FORMAT_COMBINED` or `FORMAT_SEPARATED`, both of which are constants that indicate the type of format the original data was passed in as. These are used predominantly for display purposes in the web app. Otherwise, the remainder of the program is no longer concerned with these two formats. 

TODO: Would be awesome to remove the format property so that we can talk about separation of concerns without this added complexity.

At the end of the `if` statement, we're left with the `@parsed_data` variable holding data in the standard format, regardless of whether we started off with combined or separated data. If we ever want to add another format, all we have to do is change the code in `parse_raw_data` to convert additional formats to the standard format. As we add more and more input formats, we might deicde that a cleaner solution would be to split out the `parse_raw_data` code into a `Parser` class to deal with these formats. For now, however, two formats are a small nunber to work with, so it's simpler to leave this code as a single method in our `Processor` class.

Great. We can now move on without worrying about our two formats again, and with the peace of mind that the changes required if we choose to add a third or fourth or hundredth format will be isolated to just the `parse_raw_data` code. What a relief!

### Step 2: Isolate movement in the direction of gravity using the dot product (dot_product_parsed_data)

Taking the dot product in our `Processor` class is a matter of using the data in our standard format, `@parsed_data`, and applying the dot product formula to it. We add a `@dot_product_data` instance variable, and a method, `dot_product_parsed_data`, to set that variable. The `dot_product_parsed_data` method is called immeditely after `parse_raw_data` in the initializer. It iterates through our standard format, `@parsed_data`, using `map`, calculating the dot product for each index and setting the final result to `@dot_product_data`. 

### Step 3: Smooth out our waveform using a low-pass filter (filter_dot_product_data)

Following the pattern from steps one and two, we add another instance variable, `@filtered_data`, to store the filtered data series, and a method, `filter_dot_product_data`, that we call from the initializer.

The `filter_dot_product_data` method is the second place our low-pass filtering method, `chebyshev_filter`, is used. This time, we pass `@dot_product_data` in as our signal, and `SMOOTHING_COEFF` as the `coefficients` constant. The result returned is our signal without the high frequency component, which we store in `@filtered_data`. This final signal, `@filtered_data`, is the clean signal we can use to count steps. 

TODO: Drive the point of separation of concerns home here. Each of these methods does **exactly one thing**. Or, too much?

## Our Processor class in the wild

Our Processor now takes string data in both the separated and combined formats, converts it into a more useable format, isolates movement in the direction of gravity through the dot product operation, and filters the resulting data series to smooth it out. 

Our processor class is useable on its own as is. An example with combined data:

~~~~~~~
> data = '0.123,-0.123,5;0.456,-0.789,0.111;-0.212,0.001,1;'
> processor = Processor.new(data)

> processor.format
=> 'combined'
> processor.parsed_data
=> [
    [[0.123, -0.123, 5.0], [0, 0, 0]], 
    [[0.456, -0.789, 0.111], [0, 0, 0]], 
    [
     [-0.2120710948533322, 0.0011468544965549535, 0.9994625125426089], 
     [7.109485333219216e-05, -0.00014685449655495343, 0.0005374874573911294]
    ]
   ]
> processor.dot_product_data
=> [0.0, 0.0, 0.0005219529804999682]
> processor.filtered_data
=> [0, 0, 4.9828746074755684e-05]
~~~~~~~

An example with separated data:

~~~~~~~
> data = '0.028,-0.072,5|0.129,-0.945,-5;0,-0.07,0.06|0.123,-0.947,5;0.2,-1,2|0.1,-0.9,3;'
> processor = Processor.new(data)

> processor.format
=> 'separated'
> processor.parsed_data
=> [
    [[0.028, -0.072, 5.0], [0.129, -0.945, -5.0]], 
    [[0.0, -0.07, 0.06], [0.123, -0.947, 5.0]], 
    [[0.2, -1.0, 2.0], [0.1, -0.9, 3.0]]
   ]
> processor.dot_product_data
=> [-24.928348, 0.36629, 6.92]
> processor.filtered_data
=> [0, 0, -1.7824384769309702]
~~~~~~~

### Where to improve
* Exception handling in parse_raw_data can be enhanced

TODO: Is the section above needed?

## Pedometer functionality

Our pedometer will measure three metrics:

1. Distance traveled
2. Time traveled
3. Steps taken

Let's discuss the infomation we'll need to calculate each of these metrics. We're intentionally leaving the exciting, step counting part of our program to the end.

### Distance traveled
A mobile pedometer app is generally be used by one person. Total distance travelled during a walk is calculated by multiplying the steps taken by the person's stride length. If the stride length is provided, we can use it directly. If it's unknown, we can allow other optional information to be provided for the user, such as gender and height. We can do the best we can with what's provided to calculate the stride and, ultimately, the distance travelled. 

Information like stride length, gender, and height is related to the user, so it makes sense to create a `User` class. 

~~~~~~~
class User

  GENDER      = ['male', 'female']
  AVERAGES    = {'female' => 70, 'male' => 78}
  MULTIPLIERS = {'female' => 0.413, 'male' => 0.415}

  attr_reader :gender, :height, :stride

  def initialize(gender = nil, height = nil, stride = nil)
    @gender = gender.to_s.downcase if GENDER.include? gender.to_s.downcase
    @height = height.to_f if height.to_f > 0
    @stride = (stride.to_f > 0) ? stride.to_f : calculate_stride
  end

private

  def calculate_stride
    if gender && height
      MULTIPLIERS[@gender] * height
    elsif height
      height * (MULTIPLIERS.values.reduce(:+) / MULTIPLIERS.size)
    elsif gender
      AVERAGES[gender]
    else
      AVERAGES.values.reduce(:+) / AVERAGES.size
    end
  end

end
~~~~~~~

Looking at our initializer, we notice that we're accepting `gender`, `height`, and `stride` all as optional parameters. Handling optional information is a common programming problem. The diagram below captures how we calcualte stride using the optional parameters:

![](chapter-figures/optional-parameters.png)\

Our initializer accepts the optional parameters, and sets instance variables of the same names, after some data formatting in the initalizer to allow for a case insensitive gender parameter to be passed in, and prevent a height and stride that is non-numerical or less than 0.

* We set `@gender` to the stringified, downcased version of the passed in `gender` parameter, as long as it's included in the `GENDER` constant. If it's not, our `@gender` instance variable will be `nil`.
* `@height` is set to the `height` parameter converted to a float, as long as it's greater than 0. If not, then `@height` will also be `nil`.
* If `stride` converted to a float is greater than 0, then we set that value to `@stride`. If not, we call `calculate_stride`.

At the top of our class, we define the following constants:

* The `GENDER` array stores gender values.
* The `MULTIPLIERS` hash stores the multiplier values for a male and female that we can multiply height by to calcuate stride.
* The `AVERAGES` hash stores the average stride values for a male and female.

If a stride is provided, we're all set. Even when all optional parameters are provided, the input stride takes precedence. If not, our `calculate_stride` method will determine the most accurate stride length it can for the user, using the optional information provided. This is done with an `if` statement. 

* The most accurate way to calcuate stride beyond it being provided directly is to use a person's height and a multiplier based on gender. If we have a valid gender and height, we can calcualte stride by multiplying the height by the value in `MULTIPLIERS` which corresponds to the gender provided. We use a multiplier of 0.413 for a female, and 0.415 for a male. 
* A person's height is a better predictor of stride than their gender is. Therefore, if we don't have both gender and height, but we do have a valid height, we can multiply the height by the average of the two values in `MULTIPLIERS`. 
* If all we have is a gender, we can use the average stride length from `AVERAGES`, which gives us 70 cm for a female, and 78 cm for a male.
* Finally, if we don't have anything, we can take the average of the two values in `AVERAGES` and use that as our stride. 

TODO: Do I need to add references for multipliers and averages above? Can we just say some basic research turned up these numbers, but we're free to change them if more accurate ones are uncovered?

Note that the further down the chain we get, the less accurate our stride length becomes. In any case, our `User` class does determines the stride length as best as it can.

### The User class in the wild

Below are examples of users created with the least specific to the most specific data:

* Without any parameters
* A gender parameter
* A height parameter
* Gender and height parameters
* A stride parameter
* All parameters

~~~~~~~
> User.new.stride
=> 74
> User.new('Female').stride
=> 70
> User.new(nil, '167.5').stride
=> 69.345
> User.new('male', 191).stride
=> 79.265
> User.new(nil, nil, '80').stride
=> 80.0
> User.new('female', 1, '72').stride
=> 72.0
~~~~~~~

### Time Traveled

The time traveled is measured by dividing the number of data samples in our `Processor`'s `@parsed_data` set by the sampling rate of the device. Since the rate has more to do with the trial walk itself than the user, and the `User` class in fact does not have to be aware of the sampling rate, this is a good time to create a `Trial` class.

~~~~~~~
class Trial

  attr_reader :name, :rate, :steps, :method

  def initialize(name = nil, rate = nil, steps = nil, method = nil)
    @name   = name
    @rate   = (rate.to_f.round > 0) ? rate.to_f.round : 100
    @steps  = steps.to_f.round if steps.to_f.round > 0
    @method = method
  end

end
~~~~~~~

Our `Trial` class is quite short. Note that all of the attribute readers are set in the initializer based on optional parameters passed in:

TODO: Remove `method` from code?

* `name` is a name for the specific trial, to help differentiate between the different trials.
* `method` is used to set the type of walk that is taken. Types of walks include walking with the device in a pocket, walking with the device in a bag, jogging with the device in a pocket, jogging with the device in a bag, etc.
* `steps` is used to set the actual steps taken, so that we can record the difference between the actual steps the user took and the ones our program counted.

Much like our `User` class, information is optional. We're given the opportunity to input details of the trial, if we have it, for more accurate end results. If we don't have it, however, our program makes assumptions and is still able to produce results, albeit with a higher margin of error. Another similarity to our `User` class is the basic input data formatting in the initalizer. This ensures that `@rate` and `@steps` are always numerical values greater than 0. 

Our `Trial` class is straightforward to use, so we won't bore you with the details of showing it in the wild. 

### Steps taken
We decided that we could count steps by counting the number of peaks in our signal. To do this, we chose to set a threshold value, and count the number of times our signal, now stored in `@parsed_data`, crosses the threshold in the positive direction. 

![](chapter-figures/figure-filtered-smooth-threshold.png)\ 

If we assume that we're just as likely to accuarately count peaks as we are to count troughs, we'll get the most accurate result by counting both and taking the average of the two to determine our final step count. This will remove some error from certain data sets that have less prominent peaks than troughs, or vice versa. We can count troughs in a similar fashion to peaks, by using a threshold that is exactly the negative of our threshold for a peak. 

Let's implement this threshold strategy in code. So far, we have a `Processor` class that contains our processed, smooth signal representing the walk, `@filtered_data`, as well as classes that give us the necessary information about the user and the trial. What we're missing is a way to analyze the `@filtered_data` signal with the information from `User` and `Trial`, and count steps, measure distance, and measure time. The analysis portion of our program is different from the data manipulation of the `Processor`, and different from the information collection and aggregation of the `User` and `Trial` classes. Let's create a new class called `Analyzer` to perform this data analysis.

~~~~~~~
require 'mathn'
require_relative 'processor'
require_relative 'user'
require_relative 'trial'

class Analyzer

  THRESHOLD = 0.2
  MAX_STEPS_PER_SECOND = 6.0

  attr_reader :processor, :user, :trial, :steps, :distance, :time

  def initialize(processor, user = User.new, trial = Trial.new)
    raise "Processor invalid." unless processor.kind_of? Processor
    raise "User invalid."      unless user.kind_of? User
    raise "Trial invalid."     unless trial.kind_of? Trial

    @processor = processor
    @user      = user
    @trial     = trial
  end

  def measure
    measure_steps
    measure_distance
    measure_time
  end

private

  # -- Edge Detection -------------------------------------------------------

  def count_threshold_cross(positive)
    count           = 0
    index_last_step = 0
    threshold       = positive ? THRESHOLD : -THRESHOLD
    min_interval    = (@trial.rate/MAX_STEPS_PER_SECOND)

    @processor.filtered_data.each_with_index do |data, i|
      if (data >= threshold) && (@processor.filtered_data[i-1] < threshold)
        next if index_last_step > 0 && (i-index_last_step) < min_interval
        count += 1
        index_last_step = i
      end
    end
    count
  end

  # -- Measurement ----------------------------------------------------------

  def measure_steps
    peak_count = count_threshold_cross(true)
    trough_count = count_threshold_cross(false)
    
    @steps = ((peak_count + trough_count)/2).to_f.round
  end

  def measure_distance
    @distance = @user.stride * @steps
  end

  def measure_time
    @time = @processor.filtered_data.count/@trial.rate
  end

end
~~~~~~~

Where our `Processor` class did all of the work of the input data formatting and processing, our `Analyzer` class does the work of analyzing the processed data.

The first thing we do in our `Analyzer` class file is pull in the Ruby math library, along with our `Processor`, `Trial`, and `User` classes. Then, we define two constants. 

`THRESHOLD` is the threshold value where a step is counted if the signal crosses it. For the purposes of this discussion, let's assume we've analyzsed numerous diverse data sets and detemined a value for the threshold that accomodated the largest number of those data sets. The value for threshold can eventually become dynamic and vary with different users, based on the calculated versus actual steps they've taken. A learning algorithm, if you will.

`MAX_STEPS_PER_SECOND` is the maximum number of steps that a person can reasonably take per second if they are walking or running. If we notice more steps taken per second, we determine that the person is not walking or running, and the device motion is for a different reson. When this occurs, we don't count those steps.

Our `Analyzer`'s initializer take a mandatory `Processor` instance because we necessarily need a data set to work with because, well, otherwise we have nothing to analyze. The initalizer also optionally takes a `User` and `Trial` instance. Note that the default values for the `user` and `trial` parameters is a new instance of each. Remember how those classes both had defualt values and could handle zero input parameters? That functionality comes in handy here. The initializer raises exceptions if classes other than those expected are passed in, since we can't work with incorrect class types. Following that, it sets the instance variables `@processor`, `@user`, and `@trial` to the passed in parameters. 

Aside from the initializer, the only other public method in `Analyzer` is `measure`, which calls the private methods `measure_steps`, `measure_distance`, and `measure_time`, in that order. Let's take a look at each.

### measure_steps

Finally! The step counting portion of our step counting app. 

`measure_steps` counts peaks and troughs through the `count_threshold_cross` method, and then sets the `@steps` variable to the average of the two. The `count_threshold_cross` method takes a boolean parameter to determine whether we're counting peaks or troughs. At the start of the method, we instantiate the following variables:

* `count` is used to keep track of the number of peaks or troughs, which are each equivalent to a step, as we interate through our loop. We initalize `count` to 0.
* `index_last_step` holds the index of the last step we counted as we loop through `@filtered_data`. We initialize `index_last_step` to 0.
* `threshold` uses the `THRESHOLD` constant but toggles between a negative and positive value depending on whether we're counting peaks or troughs. If we're counting peaks, we use `THRESHOLD` as it is, and if we're counting troughs, we use `-THRESHOLD`.
* `min_interval` is the minimum number of samples between steps. This is used to prevent counting steps that are impossibly close together. We calculate `min_interval` by dividing our trial's sampling rate by the maximum number of steps we're allowing per second. 

The method iterates through each point in `@processor.filtered_data` to count steps. Let's take a closer look at the loop. We loop through `@processor.filtered_data`, keeping track of the value of each point in `data`, and the index in `i`. If our point value, `data`, is greater than or at the threshold and our previous point was below, then we're crossing the threshold. We can count a step here, as long as the last step was not counted too close to this one. We determine this by calculating the delta between `i`, and `index_last_step`, if `index_last_step` is greater than 0. If this delta is less than `min_interval`, then our previous step was impossibly close to this one, so we move to the next iteration of the loop without counting this step. If, however, our last step was far enough away, we count our step by incrementing count, and set the `index_last_step` to the current index, `i`. The method returns the value in `count` as the total steps taken. 

We do some error handling in `count_threshold_cross` by ensuring that steps aren't impossibly close together. We can go a step further (pun intended?) by counting the number of false steps, and if we have too many, avoid counting steps at all until some reasonable number of samples. That'll prevent any steps from being counted when the phone is shaken vigorously for a period of time. 

There we have it, the step counting portion of our program. 

### measure_distance

The distance is measured by multiplying our user's stride by the number of steps. Since the distance depends on the step count, `measure_distance` is called after `measure_steps`. All methods called by `measure` are kept private so that an outside class can't call them out of order.

### measure_time

Time is calculated by dividing the total number of samples in `@processor.filtered_data` by the sampling rate. It follows, then, that time is calculated in numbers of seconds. 

<<<<<<< HEAD
Things to Note:

* The value for threshold can eventually become dynamic based on the user and the calculated versus actual steps they've taken. A learning algorithm, if you will.
* We do some error handling in count_edges by ensuring that steps aren't impossibly close together. We can go a step further (pun intended?) by counting the number of false steps, and if we have too many, avoiding counting steps at all until some reasonable number of samples. That'll prevent any steps from being counted when the phone is shaken vigorously for a period of time. 
* TODO: There should be more here.

TODO: Add some examples here of plots showing a single upload with comibned and separated input data at each stage, and compare the final, parsed results. 

## Adding Some Friendly
=======
# Adding Some Friendly
>>>>>>> a10f8366

We're through the most labour intensive part of our program. Now, all that's left is to present the data in a format that is pleasing to a user. A web app naturally separates the data processing from the presentation of the data. Let's look at our app from a user's perspective before we dive into the code. 

## A User Scenario

When a user first enters the app, they see an empty table of uploads, and an upload form. The upload form has fields for the user to enter trial info and user info.

<<<<<<< HEAD
When a user first enters the app, they see an empty table of uploads, and an upload form. The upload form has fields for the user to enter device info and user info.
=======
TODO: Replace all of these screenshots now that the naming has changed. 
>>>>>>> a10f8366

![](chapter-figures/app-1-1246w-90p.png)\ 

Let's suppose the user uses the upload form to submit data of a walk with a phone in their pocket. 

![](chapter-figures/app-2-1246w-90p.png)\ 

Note that the user has entered everything but their stride. From this same upload, they have two text files of the exact same walk, one in each of our formats. In the screenshot below, they've chosen to upload one of the files. Hitting submit presents them with the following view:

![](chapter-figures/app-3-1246w-90p.png)\ 

Our program has parsed, processed, and analyzed the input file, and presented information at the very top for the user. Our programs outputs several pieces of information.

<<<<<<< HEAD
=======
* **Measurement**: the format of the input file, which can be either combined or separated.
* **Calculated**: the number of steps taken as calculated by our step counting algorithm.
* **Delta**: the difference between the calculated steps and actual steps taken, if actual steps taken is provided.
* **Distance**: the distance traveled.
* **Time**: the time duration of the walk.
* **Dot Product Data**: a graph of the first 1000 points of the signal after the dot product has been computed.
* **Filtered Data**: a graph of the first 1000 points of the signal after it has been low pass filtered.

>>>>>>> a10f8366
The user can navigate back to the uploads using the *Back to Uploads* link, and upload the second file.

![](chapter-figures/app-4-1246w-90p.png)\ 

Hitting enter again outputs the following:

![](chapter-figures/app-5-1246w-90p.png)

<<<<<<< HEAD
Note that since this data is the separated format, it is more accurate than the combined format.

## Diving back to the code
=======
Note that since this data is the separated format, it is more accurate than the combined format. The actual number of steps taken in the walk was 300. The calculated steps with the separated format was 301, whereas with the combined format it was 289. 
>>>>>>> a10f8366

Let's look at what the outlined funtionality above implies for us, technically. We'll need two major components that we don't yet have:

1. A way to store data that a user inputs, and retrieve data that has been stored.
2. A web application with a basic interface.

Let's examine each of these two requirements.

## 1. Storing and retrieving data

<<<<<<< HEAD
Looking at the requirements, we see that we need a way to store the data the user inputs as a text file, as well as the user and device data associated to it. All of this data together - the raw text data as well as the input fields - is related to an upload. Let's create an `Upload` class to keep track of this data, and store and load it. 
=======
Looking at the requirements, we see that we need a way to store the text file containing the data samples, as well as the user and trial inputs associated with it. All of these pieces in combination - the raw text data as well as the input fields - is related to an upload. Let's create an `Upload` class to keep track of this data, and store and load it. 
>>>>>>> a10f8366

~~~~~~~
require 'fileutils'
require_relative 'analyzer'

include FileUtils::Verbose

class Upload

  UPLOAD_DIRECTORY = 'public/uploads/'

  attr_reader :file_path, :processor, :user, :trial, :analyzer
  attr_reader :user_params, :trial_params

  def initialize(file_path = nil, input_data = nil, user_params = nil, trial_params = nil)
    if file_path
      @file_path = file_path
    elsif input_data
      @processor = Processor.new(File.read(input_data))
      @user      = User.new(*user_params)
      @trial     = Trial.new(*trial_params)

      @file_path = UPLOAD_DIRECTORY + 
                   "#{user.gender}-#{user.height}-#{user.stride}_" +
                   "#{trial.name.to_s.gsub(/\s+/, '')}-" + 
                   "#{trial.rate}-" + 
                   "#{trial.steps}-" +
                   "#{trial.method}-#{processor.format[0]}.txt"
    else 
      raise 'File name or input data must be passed in.'
    end
  end

  # -- Class Methods --------------------------------------------------------

<<<<<<< HEAD
  def self.create(input_data, user_params, device_params)
    upload = self.new(nil, input_data, user_params, device_params)
    cp(input_data, upload.file_name)
=======
  def self.create(input_data, user_params, trial_params)
    upload = self.new(nil, input_data, user_params, trial_params)
    cp(input_data, upload.file_path)
>>>>>>> a10f8366
    upload
  end

  def self.find(file_path)
    self.new(file_path)
  end

  def self.all
    file_paths = Dir.glob(File.join(UPLOAD_DIRECTORY, "*"))
    file_paths.map { |file_path| self.new(file_path) }
  end

  # -- Instance Methods -----------------------------------------------------

  def processor
    @processor ||= Processor.new(File.read(file_path))
  end

  def user
    @user ||= User.new(*file_components.first.split('-'))
  end

  def trial
    @trial ||= Trial.new(*file_components.last.split('-')[0...-1])
  end

  def analyzer
    unless @analyzer
      @analyzer = Analyzer.new(processor, user, trial)
      @analyzer.measure
    end
    @analyzer
  end

private

  def file_components
    @file_components ||= file_path.split('/').last.split('_')
  end

end
~~~~~~~

<<<<<<< HEAD
Since we're dealing with storage and retrieval of data here, our `Upload` class has more class level methods than our previous classes. This is best explained when we can observe how our `Upload` class is used. 

When using the browser upload field, the browser creates a tempfile for the uploaded file, that our app has access to. To create an `Upload`, the create method is used, passing in the location of a tempfile, as well as user and device input parameters as arrays. 

~~~~~~~
> Upload.create('test/data/upload-1.txt', ['female', '168', '71'], ['100', '10', '1','run'])
cp test/data/upload-1.txt public/uploads/female-168.0-71.0_100-10-1-run-c.txt
=> #<Upload:0x007fa25b8be8b8>
~~~~~~~

The create method calls the constructor, passing in nil for the file_name, and the tempfile and user and device parameters. The constructor then creates and sets Processor, User, and Device objects, and generates a filename. Finally, the create method copies the tempfile to the filesystem, using the file_name from the `Upload` object, and saves it to `public/uploads/`. The `Upload` object is returned. 

Now the we have our data saved to the file system, we need a way to retireve it. We do that with the find class method. 

~~~~~~~
> upload = Upload.find('public/uploads/female-168.0-70.0_100-100-1-walk-c.txt')
=> #<Upload:0x007fa25b8dec80>
~~~~~~~

Like the create method, find calls into the constructor, but passes only the file_name. All the constructor does at that point is set the file_name instance method on the instance of `Upload`. 

We can now ask for the `processor`, `user`, ``device``, or analyzer objects directly from our `upload` instance. Notice that all of these variables are lazy loaded, to prevent creation and parsing until needed. The `user` and `device` instance methods parse the `file_name` to retrieve the necessary parameters to create the objects, and the processor method reads the data from the file itself. 

The all class method grabs all of the files in our public/upoads folder, and creates upload objects, returning an array of all uploads. 
=======
Our `Upload` class has three class-level methods used to store data to, and retrieve data from, the filesystem. 

### Storing Data

The `create` method stores a file that a user uploads using the browser upload field. The details of the user and trial information passed in through the browser input fields and dropdown boxes are stored in the filename. When using the browser upload field, the browser creates a tempfile that our app has access to. The first parameter passed in to `create`, `input_data`, is the location of the tempfile. The next two parameters, `user_params` and `trial_params`, are arrays of the values for a user and a trial, respectively.

~~~~~~~
> Upload.create('test/data/upload-1.txt', ['female', '168', '71'], ['1', 100', '10', 'run'])
cp test/data/upload-1.txt public/uploads/female-168.0-71.0_1-100-10-run-c.txt
=> #<Upload:0x007fa25b8be8b8>
~~~~~~~

The `create` method calls the initializer to create a new instance of `Upload`, passing in `nil` for the `file_path` parameter, and passing forward the remainign three parameters, `input_data`, `user_params`, and `trial_params`, unchanged. The initializer then creates and sets `Processor`, `User`, and `Trial` objects, and generates a filename using the attributes from these objects. Finally, the `create` method copies the tempfile to the filesystem under `public/uploads`, using the `file_path` from the `Upload` object. The `Upload` instance is returned. 

### Retrieving Data

Now the we have our data saved to the filesystem, we need a way to retrieve it. We do that with the `find` and `all` class methods. 

Like the `create` method, `find` returns an instance of `Upload`. It calls into the initializer, passing in the `file_path`. All the initializer does if it's passed a `file_path` is set the `@file_path` instance variable. 

~~~~~~~
> upload = Upload.find('public/uploads/female-168.0-70.0_1-100-100-walk-c.txt')
=> #<Upload:0x007fa25b8dec80>
~~~~~~~

The `all` class method grabs all of the files in our `public/uploads` folder, and returns an array of `Upload` objects.
>>>>>>> a10f8366

~~~~~~~
> Upload.all
=> [#<Upload:0x007f8a8a03b2b0>, #<Upload:0x007f8a8a03b288>, #<Upload:0x007f8a8a03b238>, #<Upload:0x007f8a8a03b210>, #<Upload:0x007f8a8a03b148>]
~~~~~~~

<<<<<<< HEAD
Our `Upload` object has the ability to store and retireve data from and for the user, and can create and return all of the other objects to our program. Let's move on to the web application side of our program to see how `Upload` will be helpful.

### Things to note
* As our application grows, we'll likely want to use a database rather than saving everything to the filesystem. When the time comes for that, all we have to do it change the `Upload` class. This makes our refactoring simpler. 
* In the future, we can also start saving User and Device objects to the database as well. The create, find, and all methods in `Upload` will then be relevant to User and Device as well. That means we'd likely refactor those out into their own class to deal with just the data storage and retrieval, and each of our User, Device, and `Upload` classes will inherit from that class. We might eventually add helper query methods to that class, and continue building it up from there. 
=======
### Working with an instance of Upload

Our `Upload` class contains instance methods to access the `Processor`, `User`, `Trial`, or `Analyzer` objects directly. Notice that all of these variables are lazy loaded, to prevent creation and parsing until needed. The `user` and `trial` instance methods use the `file_name` method to parse the file path to isolate the file name, and retrieve the necessary parameters from the file name to create `User` and `Trial` objects. The `processor` method reads the data from the file itself. Finally, the `analyzer` method uses `processor`, `user`, and `trial` to instantiate an `Analyzer` object and call `measure` on it, before returning the instance.

### Separation of concerns in Upload
>>>>>>> a10f8366

Once again, we've been wise separate concerns in our program. All code related to storage and retrieval is contained in the `Upload` class. As our application grows, we'll likely want to use a database rather than saving everything to the filesystem. When the time comes for that, all we have to do it change the `Upload` class. This makes our refactoring simple and clean. 

In the future, we can also start saving User and Trial objects to the database as well. The `create`, `find`, and `all` methods in `Upload` will then be relevant to User and Trial as well. That means we'd likely refactor those out into their own class to deal with data storage and retrieval in general, and each of our `User`, `Trial`, and `Upload` classes would inherit from that class. We might eventually add helper query methods to that class, and continue building it up from there. 

Let's move on to the web application side of our program to see how `Upload` will be helpful.

## 2. Building a web application

Web apps have been built many times over, so we may as well use a framework to do the boring plumbing work for us. The Sinatra framework does just that. In the tool's own words, Sinatra is "a DSL for quickly creating web applications in Ruby". Perfect. 

Since we're building a web app, we'll need a web server. We'll use the Thin web server, which is simple and certainly fast enough for our purposes. 

The last tool we'll be including is a JavaScript library called Highcharts, used for creating interactive charts. What's the point of interesting data if we can't display it in interesting ways? 

We'll start by creating a Gemfile with the following lines:

~~~~~~~
source 'https://rubygems.org'

gem 'sinatra'
gem 'thin'
~~~~~~~

Once we run bundle install, we'll have Sinatra, as well as the Thin web server.We'll need a controller file for our web app. Let's call it `pedometer.rb`.

~~~~~~~
require 'sinatra'

Dir['./models/*', './helpers/*'].each {|file| require_relative file }

include FileUtils::Verbose

get '/uploads' do
  @uploads = Upload.all
  @error = "A #{params[:error]} error has occurred." if params[:error]

  erb :uploads
end

<<<<<<< HEAD
get '/upload/*' do |file_name|
  @upload = Upload.find(file_name)
=======
get '/upload/*' do |file_path|
  @upload = Upload.find(file_path)
>>>>>>> a10f8366
  
  erb :upload
end

# TODO
# - Is file sanitized here? We don't want to be passing around untrusted data, especially not if it's touching the filesystem.
post '/create' do
  begin
    @upload = Upload.create(
      params[:processor][:file_upload][:tempfile], 
      params[:user].values,
      params[:trial].values
    )

    erb :upload
  rescue Exception => e
    redirect '/uploads?error=creation'
  end
end

~~~~~~~

<<<<<<< HEAD
Running ruby pedometer.rb starts the web server, and hitting http://localhost:4567/uploads takes us to an index of all of our uploads. 
=======
Running `ruby pedometer.rb` from our app's directory starts the web server, and hitting `http://localhost:4567/uploads` takes us to an index of all of our uploads. 
>>>>>>> a10f8366

Let's look at each of our routes individually. 

### get '/uploads'
<<<<<<< HEAD

The get '/uploads' route sets `@uploads` through `Upload.all`, and `@error` is set if an `:error` key is present in the params hash. The uploads view is then rendered. Let's take a look at the view, below. 

uploads.erb
=======

The `get '/uploads'` route sets `@uploads` through `Upload.all`, and `@error` is set if an `:error` key is present in the params hash. The `uploads` view is then rendered. Let's take a look at the `uploads.erb` view, below. 
>>>>>>> a10f8366

~~~~~~~
<link href="/styles.css" rel="stylesheet" type="text/css" />

<html>
  <div class="error"><%= @error %></div>
  <%= erb :summary, locals: { uploads: @uploads, detail_hidden: true } %>
  <form method="post" action="/create" enctype="multipart/form-data">
    <h3 class="upload-header">Trial Info</h3>
    <input name="processor[file_upload]" type="file">
    <input name="trial[name]" class="params" placeholder="Name">
    <input name="trial[rate]" type="number" class="params" placeholder="Sampling Rate">
    <input name="trial[steps]" type="number" class="params" placeholder="Actual Step Count">
    <select name="trial[method]" class="params">
      <option value="">(Select a method)</option>
      <option value="walk">Walking</option>
      <option value="run">Running</option>
      <option value="bagwalk">Walking, phone in bag</option>
      <option value="bagrun">Running, phone in bag</option>
    </select>
    <h3 class="upload-header">User Info</h3>
    <select class="params" name="user[gender]">
      <option value="">(Select a gender)</option>
      <option value="female">Female</option>
      <option value="male">Male</option>
    </select>
    <input class="params" type="number" name="user[height]" placeholder="Height (cm)">
    <input class="params" type="number" name="user[stride]" placeholder="Stride (cm)">
    <div class="controls"><input type="submit" value="submit"></div>
  </form>
</html>
~~~~~~~

<<<<<<< HEAD
The uploads view first pulls in a stylesheet, styles.css. The stylesheet, below, uses basic css for some minimal styling of our views. It's included in both the uploads view, and the upload view which we'll see in the next route.
=======
The `uploads` view first pulls in a stylesheet file, `styles.css`. The stylesheet, below, uses basic css for some minimal styling of our views. It's included in both the `uploads` view, and the `upload` view which we'll see in the next route.
>>>>>>> a10f8366

~~~~~~~
table.summary {
  font-family: 'Helvetica Neue', Helvetica, Arial, sans-serif;
  width: 50%;
  display: inline;
  margin: 0% 10%;
}

tr, th {
  text-align: left;
  font-size: 14px;
  height: 30px;
}

td { border-top: solid 1px rgb(221, 221, 221); }

form {
  display: inline-table;
  width: 20%;
}

h3.upload-header {
  font-size: 14px;
  margin-bottom: 6px;
}

input { width: 200px; }

a.nav { 
  float: right;
  margin: 20px 150px 0 0;
}

.error { 
  text-align: center;
  color: red;
}

.graph {
  min-width: 310px;
  height: 400px;
  margin: 0 auto;
}
~~~~~~~

<<<<<<< HEAD
The uploads view also renders summary.erb. We place it in its own file, because we reuse it in another view, which we'll see soon.
=======
The `uploads` view also renders `summary.erb`. We place it in its own file, because we reuse it again in the `upload` view.
>>>>>>> a10f8366

~~~~~~~
<table class="summary">
  <th>Name</th>
  <th>Method</th>
  <th>Format</th>
  <th>Actual</th>
  <th>Calculated</th>
  <th>Delta</th>
  <th>User</th>
  <th></th>
  <% uploads.each do |upload| %>
    <% analyzer = upload.analyzer %>
    <tr>
<<<<<<< HEAD
      <td><%= analyzer.user.gender %></td>
      <td><%= analyzer.device.method %></td>
      <td><%= analyzer.processor.format %></td>
      <td><%= analyzer.device.trial %></td>
      <td><%= analyzer.device.steps %></td>
      <td><%= analyzer.steps %></td>
      <td>
        <%= 
          analyzer.device.steps ? (analyzer.steps - analyzer.device.steps) : '-' 
        %>
      </td>
      <% if detail_hidden %>
        <td><a href=<%= "upload/" + upload.file_name %>>Detail</a></td>
=======
      <td><%= analyzer.trial.name %></td>
      <td><%= analyzer.trial.method %></td>
      <td><%= analyzer.processor.format %></td>
      <td><%= analyzer.trial.steps %></td>
      <td><%= analyzer.steps %></td>
      <td>
        <%= 
          analyzer.trial.steps ? (analyzer.steps - analyzer.trial.steps) : '-' 
        %>
      </td>
      <td><%= analyzer.user.gender %></td>
      <% if detail_hidden %>
        <td><a href=<%= "upload/" + upload.file_path %>>Detail</a></td>
>>>>>>> a10f8366
      <% else %>
        <td><%= ViewHelper.format_distance(analyzer.distance) %></td>
        <td><%= ViewHelper.format_time(analyzer.time) %></td>
      <% end %>
    </tr>
  <% end %>
</table>
~~~~~~~

Note the use of `ViewHelper` in the `summary` view. Let's take a closer look at it.

~~~~~~~
class ViewHelper

  DISTANCE = { cm_per_m: 100, cm_per_km: 100000, m_per_km: 1000 }
  DECIMAL_PLACES = 2

  # TODO: Can this be cleaner?
  # - (expr).round(2) is repeated multiple times within this function. It might be a good idea to define an anonymous function to reduce code repetition.
  def self.format_distance(distance_cm)
    distance_cm = distance_cm.round(DECIMAL_PLACES)
    if distance_cm >= DISTANCE[:cm_per_km]
      "#{(distance_cm/DISTANCE[:cm_per_km]).round(DECIMAL_PLACES)} km"
    elsif distance_cm >= DISTANCE[:cm_per_m]
      distance = (distance_cm/DISTANCE[:cm_per_m]).round(DECIMAL_PLACES)
      (distance == DISTANCE[:m_per_km]) ? "1.0 km" : "#{distance} m"
    else
      (distance_cm == DISTANCE[:cm_per_m]) ? "1.0 m" : "#{distance_cm} cm"
    end
  end

  def self.format_time(time_sec)
    Time.at(time_sec.round).utc.strftime("%-H hr, %-M min, %-S sec")
  end

  def self.limit_1000(series)
    series.to_a[0..999]
  end

end
~~~~~~~

The purpose of `ViewHelper` is to present numerical data in a more visually pleasing way, by formatting inputs into output strings that can be used in views. `ViewHelper` contains three class methods. `format_distance` takes a distance in cm, converts it to the most reasonable unit of measurement, and outputs a string. Note that all "magic numbers" are defined at the top of the class as class-level variables. Let's take a look at three use cases, that show how rounding is handled.

~~~~~~~
> ViewHelper.format_distance(99.987)
=> "99.99 cm"
> ViewHelper.format_distance(99999)
=> "999.99 m"
> ViewHelper.format_distance(99999.99)
=> "1.0 km"
~~~~~~~

Similarly, the `format_time` method takes a time in seconds and formats it using Ruby's `strftime`.

~~~~~~~
> ViewHelper.format_time(7198.9)
=> "1 hr, 59 min, 59 sec"
~~~~~~~

<<<<<<< HEAD
The final method, limit_1000, takes a series of data, and returns the first 1000 points. We'll see this used in another view shortly. 

Back to the `uploads` view. The `uploads` view renders an error if one exists, renders summary.erb with all uploads to present the table of upload data, and then creates the input form for user and device info. 
=======
The final method, `limit_1000`, takes a series of data, and returns the first 1000 points. We'll see this used in the `upload` view shortly. 
>>>>>>> a10f8366

Back to the `uploads` view. The `uploads` view renders an error if one exists, renders `summary.erb` with all uploads to present the table of upload data, and then creates the input form for user and trial info. 

<<<<<<< HEAD
The last and largest portion of the uploads view is the layout of the form that allows a user to input data. Note that the form, on submission, posts to the create action, which we'll discuss as our last action. All input fields either have placeholder text to indicate the data needed, or, in the case of select fields, a placeholder field. The fields that require numerical data are of type number so that the browser doesn't allow submission of the form unless proper data is passed in. 
=======
Here we once again see spearation of concerns. To keep as much logic as possible out of the view, we use `ViewHelper` to format the data. The view's responsibility is to present data, not format it, so we split that out into a separate class.
>>>>>>> a10f8366

The last and largest portion of the `uploads` view is the layout of the form that allows a user to input data. Note that the form, on submission, posts to the `create` action, which we'll discuss as our last action. All input fields either have placeholder text to indicate the data needed, or, in the case of select fields, a placeholder field. The fields that require numerical data are of type `number` so that the browser doesn't allow submission of the form unless proper data is passed in. 

### get '/upload/*'

<<<<<<< HEAD
The get '/upload/*' route is called with a file path. For example: http://localhost:4567/upload/public/uploads/female-168.0-70.0_100-100-1-walk-c.txt. It sets `@upload` through `Upload.find`, passing in the `file_name` from the url. It then loads up the `upload.erb` view. 
=======
The `get '/upload/*'` route is called with a file path. For example: `http://localhost:4567/upload/public/uploads/female-168.0-70.0_100-100-1-walk-c.txt`. It sets `@upload` through `Upload.find`, passing in the `file_path` from the url. It then loads up the `upload.erb` view. 
>>>>>>> a10f8366

~~~~~~~
<script src="/jquery.min.js"></script>
<script src="/highcharts.js"></script>
<link href="/styles.css" rel="stylesheet" type="text/css" />

<html>
    <a class="nav" href='/uploads'>Back to Uploads</a>
    <%= erb :summary, locals: { uploads: [@upload], detail_hidden: false } %>

    <div id="container-dot-product"></div>
    <div id="container-filtered"></div>
</html>

<script>
  $(function () {
        $('#container-dot-product').highcharts({
            title: { text: 'Dot Product Data' },
            series: [{
                name: 'Dot Product Data',
                data: <%= ViewHelper.limit_1000(@upload.analyzer.processor.dot_product_data) %>
            }]
        });

        $('#container-filtered').highcharts({
            title: { text: 'Filtered Data' },
            series: [{
                name: 'Filtered Data',
                data: <%= ViewHelper.limit_1000(@upload.analyzer.processor.filtered_data) %>
            }]
        });
    });
</script>
~~~~~~~

The `upload.erb` view has both HTML and JavaScript. As our application grows, we would likely split out all JavaScript into separate files. For simplicity, we've kept it all together. 

We're using a tool called Highcharts to generate all of the charts in our view, which requires jQuery and other additional JavaScript files. Note that both are included at the top of the view. 

In the HTML portion, we create a link to return to `/uploads`, for ease of navigation purposes. Then, we render summary.erb once more. Since both summary tables are quite similar, we've chosen to extract the HTML for the summary table into one view and reuse it from both `uploads` and `upload`. This ensures that the format of the tables remains consistent, and avoids code duplication. In this case, we pass in false for detail_hidden, since we want to see time and distance data, whereas in the uploads view, we wanted those fields replaced with a link to this view. Following the summary table, we create containers for the charts. 

The JavaScript portion uses the Highcharts API to create the three charts: dot product data, filtered data, and, optionally, a comparison between the filtered data of the separated and combined data sets. Each chart is limited to 1000 points, to make it easy on our eyes, using the limit_1000 method in ViewHelper that we looked at earlier.

### post '/create'

Our final action, create, is an HTTP POST called when a user submits the form in the `uploads` view. The action sets a @upload instance variable to a new `Upload` record, created by passing in values from the params hash. It then renders the `upload` view. If an error occurs in the creation process, the uploads view is rendered, with the an error parameter passed in. 

## Summary

TODO

## Extensions
  * The concepts behind our basic pedometer can be extended and directly applied as mobile applications analyzing data in real-time.
  * Data has been collected from an iPhone in two formats, and is being analyzed by our web application in Ruby.
* Error detection can be enhanced
  * Currently we're not counting steps that are too close together. 
  * One enhancement would be to discount any steps if there are too many false steps. 
  * TODO: More error detection suggestions.
* Many ways to analyze data to count steps
  * There are many methods present to analyze movement data and count steps. Some are more accurate than others in specific instances, for example, day-to-day tracking vs. step counting during a jog.
  * This is just one of many ways. 

TODO: Wrap it up, and conclusion.<|MERGE_RESOLUTION|>--- conflicted
+++ resolved
@@ -702,19 +702,7 @@
 
 Time is calculated by dividing the total number of samples in `@processor.filtered_data` by the sampling rate. It follows, then, that time is calculated in numbers of seconds. 
 
-<<<<<<< HEAD
-Things to Note:
-
-* The value for threshold can eventually become dynamic based on the user and the calculated versus actual steps they've taken. A learning algorithm, if you will.
-* We do some error handling in count_edges by ensuring that steps aren't impossibly close together. We can go a step further (pun intended?) by counting the number of false steps, and if we have too many, avoiding counting steps at all until some reasonable number of samples. That'll prevent any steps from being counted when the phone is shaken vigorously for a period of time. 
-* TODO: There should be more here.
-
-TODO: Add some examples here of plots showing a single upload with comibned and separated input data at each stage, and compare the final, parsed results. 
-
-## Adding Some Friendly
-=======
 # Adding Some Friendly
->>>>>>> a10f8366
 
 We're through the most labour intensive part of our program. Now, all that's left is to present the data in a format that is pleasing to a user. A web app naturally separates the data processing from the presentation of the data. Let's look at our app from a user's perspective before we dive into the code. 
 
@@ -722,11 +710,7 @@
 
 When a user first enters the app, they see an empty table of uploads, and an upload form. The upload form has fields for the user to enter trial info and user info.
 
-<<<<<<< HEAD
-When a user first enters the app, they see an empty table of uploads, and an upload form. The upload form has fields for the user to enter device info and user info.
-=======
 TODO: Replace all of these screenshots now that the naming has changed. 
->>>>>>> a10f8366
 
 ![](chapter-figures/app-1-1246w-90p.png)\ 
 
@@ -740,8 +724,6 @@
 
 Our program has parsed, processed, and analyzed the input file, and presented information at the very top for the user. Our programs outputs several pieces of information.
 
-<<<<<<< HEAD
-=======
 * **Measurement**: the format of the input file, which can be either combined or separated.
 * **Calculated**: the number of steps taken as calculated by our step counting algorithm.
 * **Delta**: the difference between the calculated steps and actual steps taken, if actual steps taken is provided.
@@ -750,7 +732,6 @@
 * **Dot Product Data**: a graph of the first 1000 points of the signal after the dot product has been computed.
 * **Filtered Data**: a graph of the first 1000 points of the signal after it has been low pass filtered.
 
->>>>>>> a10f8366
 The user can navigate back to the uploads using the *Back to Uploads* link, and upload the second file.
 
 ![](chapter-figures/app-4-1246w-90p.png)\ 
@@ -759,13 +740,7 @@
 
 ![](chapter-figures/app-5-1246w-90p.png)
 
-<<<<<<< HEAD
-Note that since this data is the separated format, it is more accurate than the combined format.
-
-## Diving back to the code
-=======
 Note that since this data is the separated format, it is more accurate than the combined format. The actual number of steps taken in the walk was 300. The calculated steps with the separated format was 301, whereas with the combined format it was 289. 
->>>>>>> a10f8366
 
 Let's look at what the outlined funtionality above implies for us, technically. We'll need two major components that we don't yet have:
 
@@ -776,11 +751,7 @@
 
 ## 1. Storing and retrieving data
 
-<<<<<<< HEAD
-Looking at the requirements, we see that we need a way to store the data the user inputs as a text file, as well as the user and device data associated to it. All of this data together - the raw text data as well as the input fields - is related to an upload. Let's create an `Upload` class to keep track of this data, and store and load it. 
-=======
 Looking at the requirements, we see that we need a way to store the text file containing the data samples, as well as the user and trial inputs associated with it. All of these pieces in combination - the raw text data as well as the input fields - is related to an upload. Let's create an `Upload` class to keep track of this data, and store and load it. 
->>>>>>> a10f8366
 
 ~~~~~~~
 require 'fileutils'
@@ -816,15 +787,9 @@
 
   # -- Class Methods --------------------------------------------------------
 
-<<<<<<< HEAD
-  def self.create(input_data, user_params, device_params)
-    upload = self.new(nil, input_data, user_params, device_params)
-    cp(input_data, upload.file_name)
-=======
   def self.create(input_data, user_params, trial_params)
     upload = self.new(nil, input_data, user_params, trial_params)
     cp(input_data, upload.file_path)
->>>>>>> a10f8366
     upload
   end
 
@@ -868,32 +833,6 @@
 end
 ~~~~~~~
 
-<<<<<<< HEAD
-Since we're dealing with storage and retrieval of data here, our `Upload` class has more class level methods than our previous classes. This is best explained when we can observe how our `Upload` class is used. 
-
-When using the browser upload field, the browser creates a tempfile for the uploaded file, that our app has access to. To create an `Upload`, the create method is used, passing in the location of a tempfile, as well as user and device input parameters as arrays. 
-
-~~~~~~~
-> Upload.create('test/data/upload-1.txt', ['female', '168', '71'], ['100', '10', '1','run'])
-cp test/data/upload-1.txt public/uploads/female-168.0-71.0_100-10-1-run-c.txt
-=> #<Upload:0x007fa25b8be8b8>
-~~~~~~~
-
-The create method calls the constructor, passing in nil for the file_name, and the tempfile and user and device parameters. The constructor then creates and sets Processor, User, and Device objects, and generates a filename. Finally, the create method copies the tempfile to the filesystem, using the file_name from the `Upload` object, and saves it to `public/uploads/`. The `Upload` object is returned. 
-
-Now the we have our data saved to the file system, we need a way to retireve it. We do that with the find class method. 
-
-~~~~~~~
-> upload = Upload.find('public/uploads/female-168.0-70.0_100-100-1-walk-c.txt')
-=> #<Upload:0x007fa25b8dec80>
-~~~~~~~
-
-Like the create method, find calls into the constructor, but passes only the file_name. All the constructor does at that point is set the file_name instance method on the instance of `Upload`. 
-
-We can now ask for the `processor`, `user`, ``device``, or analyzer objects directly from our `upload` instance. Notice that all of these variables are lazy loaded, to prevent creation and parsing until needed. The `user` and `device` instance methods parse the `file_name` to retrieve the necessary parameters to create the objects, and the processor method reads the data from the file itself. 
-
-The all class method grabs all of the files in our public/upoads folder, and creates upload objects, returning an array of all uploads. 
-=======
 Our `Upload` class has three class-level methods used to store data to, and retrieve data from, the filesystem. 
 
 ### Storing Data
@@ -920,26 +859,17 @@
 ~~~~~~~
 
 The `all` class method grabs all of the files in our `public/uploads` folder, and returns an array of `Upload` objects.
->>>>>>> a10f8366
 
 ~~~~~~~
 > Upload.all
 => [#<Upload:0x007f8a8a03b2b0>, #<Upload:0x007f8a8a03b288>, #<Upload:0x007f8a8a03b238>, #<Upload:0x007f8a8a03b210>, #<Upload:0x007f8a8a03b148>]
 ~~~~~~~
 
-<<<<<<< HEAD
-Our `Upload` object has the ability to store and retireve data from and for the user, and can create and return all of the other objects to our program. Let's move on to the web application side of our program to see how `Upload` will be helpful.
-
-### Things to note
-* As our application grows, we'll likely want to use a database rather than saving everything to the filesystem. When the time comes for that, all we have to do it change the `Upload` class. This makes our refactoring simpler. 
-* In the future, we can also start saving User and Device objects to the database as well. The create, find, and all methods in `Upload` will then be relevant to User and Device as well. That means we'd likely refactor those out into their own class to deal with just the data storage and retrieval, and each of our User, Device, and `Upload` classes will inherit from that class. We might eventually add helper query methods to that class, and continue building it up from there. 
-=======
 ### Working with an instance of Upload
 
 Our `Upload` class contains instance methods to access the `Processor`, `User`, `Trial`, or `Analyzer` objects directly. Notice that all of these variables are lazy loaded, to prevent creation and parsing until needed. The `user` and `trial` instance methods use the `file_name` method to parse the file path to isolate the file name, and retrieve the necessary parameters from the file name to create `User` and `Trial` objects. The `processor` method reads the data from the file itself. Finally, the `analyzer` method uses `processor`, `user`, and `trial` to instantiate an `Analyzer` object and call `measure` on it, before returning the instance.
 
 ### Separation of concerns in Upload
->>>>>>> a10f8366
 
 Once again, we've been wise separate concerns in our program. All code related to storage and retrieval is contained in the `Upload` class. As our application grows, we'll likely want to use a database rather than saving everything to the filesystem. When the time comes for that, all we have to do it change the `Upload` class. This makes our refactoring simple and clean. 
 
@@ -980,13 +910,8 @@
   erb :uploads
 end
 
-<<<<<<< HEAD
-get '/upload/*' do |file_name|
-  @upload = Upload.find(file_name)
-=======
 get '/upload/*' do |file_path|
   @upload = Upload.find(file_path)
->>>>>>> a10f8366
   
   erb :upload
 end
@@ -1009,24 +934,13 @@
 
 ~~~~~~~
 
-<<<<<<< HEAD
-Running ruby pedometer.rb starts the web server, and hitting http://localhost:4567/uploads takes us to an index of all of our uploads. 
-=======
 Running `ruby pedometer.rb` from our app's directory starts the web server, and hitting `http://localhost:4567/uploads` takes us to an index of all of our uploads. 
->>>>>>> a10f8366
 
 Let's look at each of our routes individually. 
 
 ### get '/uploads'
-<<<<<<< HEAD
-
-The get '/uploads' route sets `@uploads` through `Upload.all`, and `@error` is set if an `:error` key is present in the params hash. The uploads view is then rendered. Let's take a look at the view, below. 
-
-uploads.erb
-=======
 
 The `get '/uploads'` route sets `@uploads` through `Upload.all`, and `@error` is set if an `:error` key is present in the params hash. The `uploads` view is then rendered. Let's take a look at the `uploads.erb` view, below. 
->>>>>>> a10f8366
 
 ~~~~~~~
 <link href="/styles.css" rel="stylesheet" type="text/css" />
@@ -1060,11 +974,7 @@
 </html>
 ~~~~~~~
 
-<<<<<<< HEAD
-The uploads view first pulls in a stylesheet, styles.css. The stylesheet, below, uses basic css for some minimal styling of our views. It's included in both the uploads view, and the upload view which we'll see in the next route.
-=======
 The `uploads` view first pulls in a stylesheet file, `styles.css`. The stylesheet, below, uses basic css for some minimal styling of our views. It's included in both the `uploads` view, and the `upload` view which we'll see in the next route.
->>>>>>> a10f8366
 
 ~~~~~~~
 table.summary {
@@ -1111,11 +1021,7 @@
 }
 ~~~~~~~
 
-<<<<<<< HEAD
-The uploads view also renders summary.erb. We place it in its own file, because we reuse it in another view, which we'll see soon.
-=======
 The `uploads` view also renders `summary.erb`. We place it in its own file, because we reuse it again in the `upload` view.
->>>>>>> a10f8366
 
 ~~~~~~~
 <table class="summary">
@@ -1130,21 +1036,6 @@
   <% uploads.each do |upload| %>
     <% analyzer = upload.analyzer %>
     <tr>
-<<<<<<< HEAD
-      <td><%= analyzer.user.gender %></td>
-      <td><%= analyzer.device.method %></td>
-      <td><%= analyzer.processor.format %></td>
-      <td><%= analyzer.device.trial %></td>
-      <td><%= analyzer.device.steps %></td>
-      <td><%= analyzer.steps %></td>
-      <td>
-        <%= 
-          analyzer.device.steps ? (analyzer.steps - analyzer.device.steps) : '-' 
-        %>
-      </td>
-      <% if detail_hidden %>
-        <td><a href=<%= "upload/" + upload.file_name %>>Detail</a></td>
-=======
       <td><%= analyzer.trial.name %></td>
       <td><%= analyzer.trial.method %></td>
       <td><%= analyzer.processor.format %></td>
@@ -1158,7 +1049,6 @@
       <td><%= analyzer.user.gender %></td>
       <% if detail_hidden %>
         <td><a href=<%= "upload/" + upload.file_path %>>Detail</a></td>
->>>>>>> a10f8366
       <% else %>
         <td><%= ViewHelper.format_distance(analyzer.distance) %></td>
         <td><%= ViewHelper.format_time(analyzer.time) %></td>
@@ -1219,31 +1109,17 @@
 => "1 hr, 59 min, 59 sec"
 ~~~~~~~
 
-<<<<<<< HEAD
-The final method, limit_1000, takes a series of data, and returns the first 1000 points. We'll see this used in another view shortly. 
-
-Back to the `uploads` view. The `uploads` view renders an error if one exists, renders summary.erb with all uploads to present the table of upload data, and then creates the input form for user and device info. 
-=======
 The final method, `limit_1000`, takes a series of data, and returns the first 1000 points. We'll see this used in the `upload` view shortly. 
->>>>>>> a10f8366
 
 Back to the `uploads` view. The `uploads` view renders an error if one exists, renders `summary.erb` with all uploads to present the table of upload data, and then creates the input form for user and trial info. 
 
-<<<<<<< HEAD
-The last and largest portion of the uploads view is the layout of the form that allows a user to input data. Note that the form, on submission, posts to the create action, which we'll discuss as our last action. All input fields either have placeholder text to indicate the data needed, or, in the case of select fields, a placeholder field. The fields that require numerical data are of type number so that the browser doesn't allow submission of the form unless proper data is passed in. 
-=======
 Here we once again see spearation of concerns. To keep as much logic as possible out of the view, we use `ViewHelper` to format the data. The view's responsibility is to present data, not format it, so we split that out into a separate class.
->>>>>>> a10f8366
 
 The last and largest portion of the `uploads` view is the layout of the form that allows a user to input data. Note that the form, on submission, posts to the `create` action, which we'll discuss as our last action. All input fields either have placeholder text to indicate the data needed, or, in the case of select fields, a placeholder field. The fields that require numerical data are of type `number` so that the browser doesn't allow submission of the form unless proper data is passed in. 
 
 ### get '/upload/*'
 
-<<<<<<< HEAD
-The get '/upload/*' route is called with a file path. For example: http://localhost:4567/upload/public/uploads/female-168.0-70.0_100-100-1-walk-c.txt. It sets `@upload` through `Upload.find`, passing in the `file_name` from the url. It then loads up the `upload.erb` view. 
-=======
 The `get '/upload/*'` route is called with a file path. For example: `http://localhost:4567/upload/public/uploads/female-168.0-70.0_100-100-1-walk-c.txt`. It sets `@upload` through `Upload.find`, passing in the `file_path` from the url. It then loads up the `upload.erb` view. 
->>>>>>> a10f8366
 
 ~~~~~~~
 <script src="/jquery.min.js"></script>
